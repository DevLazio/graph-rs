--- conflicted
+++ resolved
@@ -318,8 +318,57 @@
 // Async Impl
 
 impl<'a, T> IntoResponseAsync<'a, T> {
-<<<<<<< HEAD
-=======
+    pub async fn text(self) -> GraphResult<GraphResponse<String>> {
+        if self.error.is_some() {
+            return Err(self.error.unwrap_or_default());
+        }
+
+        let request = self.client.build();
+        let response = request.send().await?;
+        let headers = response.headers().clone();
+        let status = response.status();
+        let url = GraphUrl::from(response.url());
+        let text = response.text().await.map_err(GraphFailure::from)?;
+        Ok(GraphResponse::new(url, text, status, headers))
+    }
+
+    pub async fn bytes(self) -> GraphResult<GraphResponse<Bytes>> {
+        if self.error.is_some() {
+            return Err(self.error.unwrap_or_default());
+        }
+
+        let request = self.client.build();
+        let response = request.send().await?;
+        let headers = response.headers().clone();
+        let status = response.status();
+        let url = GraphUrl::from(response.url());
+        let bytes = response.bytes().await.map_err(GraphFailure::from)?;
+        Ok(GraphResponse::new(url, bytes, status, headers))
+    }
+
+    pub fn paging(self) -> IntoResponseAsync<'a, NextLink> {
+        IntoResponse::new(self.client)
+    }
+}
+
+impl<'a, T> IntoResponseAsync<'a, T>
+where
+    for<'de> T: serde::Deserialize<'de>,
+{
+    pub async fn build(self) -> DispatchAsync<T> {
+        let builder = self.client.build();
+        DispatchAsync::new(builder, None, self.error)
+    }
+
+    pub async fn send(self) -> GraphResult<GraphResponse<T>> {
+        if self.error.is_some() {
+            return Err(self.error.unwrap_or_default());
+        }
+        let request = self.client.build();
+        let response = request.send().await?;
+        AsyncTryFrom::<reqwest::Response>::async_try_from(response).await
+    }
+
     pub async fn json<U>(self) -> GraphResult<GraphResponse<U>>
     where
         for<'de> U: serde::Deserialize<'de>,
@@ -329,75 +378,6 @@
         }
 
         let request = self.client.build();
-        let response = request.send().await?;
-        let headers = response.headers().clone();
-        let status = response.status();
-        let url = GraphUrl::from(response.url());
-        let json = response.json().await.map_err(GraphFailure::from)?;
-        Ok(GraphResponse::new(url, json, status, headers))
-    }
-
->>>>>>> 84db9c8a
-    pub async fn text(self) -> GraphResult<GraphResponse<String>> {
-        if self.error.is_some() {
-            return Err(self.error.unwrap_or_default());
-        }
-
-        let request = self.client.build();
-        let response = request.send().await?;
-        let headers = response.headers().clone();
-        let status = response.status();
-        let url = GraphUrl::from(response.url());
-        let text = response.text().await.map_err(GraphFailure::from)?;
-        Ok(GraphResponse::new(url, text, status, headers))
-    }
-
-    pub async fn bytes(self) -> GraphResult<GraphResponse<Bytes>> {
-        if self.error.is_some() {
-            return Err(self.error.unwrap_or_default());
-        }
-
-        let request = self.client.build();
-        let response = request.send().await?;
-        let headers = response.headers().clone();
-        let status = response.status();
-        let url = GraphUrl::from(response.url());
-        let bytes = response.bytes().await.map_err(GraphFailure::from)?;
-        Ok(GraphResponse::new(url, bytes, status, headers))
-    }
-
-    pub fn paging(self) -> IntoResponseAsync<'a, NextLink> {
-        IntoResponse::new(self.client)
-    }
-}
-
-impl<'a, T> IntoResponseAsync<'a, T>
-where
-    for<'de> T: serde::Deserialize<'de>,
-{
-    pub async fn build(self) -> DispatchAsync<T> {
-        let builder = self.client.build();
-        DispatchAsync::new(builder, None, self.error)
-    }
-
-    pub async fn send(self) -> GraphResult<GraphResponse<T>> {
-        if self.error.is_some() {
-            return Err(self.error.unwrap_or_default());
-        }
-        let request = self.client.build();
-        let response = request.send().await?;
-        AsyncTryFrom::<reqwest::Response>::async_try_from(response).await
-    }
-
-    pub async fn json<U>(self) -> GraphResult<GraphResponse<U>>
-    where
-        for<'de> U: serde::Deserialize<'de>,
-    {
-        if self.error.is_some() {
-            return Err(self.error.unwrap_or_default());
-        }
-
-        let request = self.client.build().await;
         let response = request.send().await?;
         let headers = response.headers().clone();
         let status = response.status();
@@ -417,8 +397,7 @@
         }
 
         let mut values = vec![];
-        let request = self.client.build().await;
-        let response = request.send().await?;
+        let response = self.client.build().send().await?;
         let headers = response.headers().clone();
         let status = response.status();
         let url = GraphUrl::from(response.url());
@@ -427,8 +406,7 @@
         values.append(&mut body.value);
         while let Some(url) = next_link {
             self.client.set_url(url);
-            let request = self.client.build().await;
-            let response = request.send().await?;
+            let response = self.client.build().send().await?;
             let mut body: NextLinkValues<V> = response.json().await.map_err(GraphFailure::from)?;
             next_link = body.next_link.and_then(|url| GraphUrl::parse(&url).ok());
             values.append(&mut body.value);
